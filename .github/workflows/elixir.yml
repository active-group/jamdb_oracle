--- conflicted
+++ resolved
@@ -20,11 +20,7 @@
     - name: Set up Elixir
       uses: erlef/setup-beam@v1
       with:
-<<<<<<< HEAD
-        elixir-version: '1.14' # Define the elixir version [required]
-=======
         elixir-version: '1.15' # Define the elixir version [required]
->>>>>>> 5ed63a9d
         otp-version: '25' # Define the OTP version [required]
     - name: Restore dependencies cache
       uses: actions/cache@v3
